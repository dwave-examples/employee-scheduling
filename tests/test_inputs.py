# Copyright 2024 D-Wave
#
#    Licensed under the Apache License, Version 2.0 (the "License");
#    you may not use this file except in compliance with the License.
#    You may obtain a copy of the License at
#
#        http://www.apache.org/licenses/LICENSE-2.0
#
#    Unless required by applicable law or agreed to in writing, software
#    distributed under the License is distributed on an "AS IS" BASIS,
#    WITHOUT WARRANTIES OR CONDITIONS OF ANY KIND, either express or implied.
#    See the License for the specific language governing permissions and
#    limitations under the License.
import unittest
from dataclasses import asdict

from dash import dash_table
from numpy import asarray

import src.employee_scheduling as employee_scheduling
import src.utils as utils
from demo_callbacks import display_initial_schedule


class TestDemo(unittest.TestCase):
    # Initialize shared data for tests
    def setUp(self):
        self.num_employees = 12
        self.sched_df = disp_initial_sched(self.num_employees, None)[0].data
        self.shifts =list(self.sched_df[0].keys())
        self.shifts.remove("Employee")
        self.availability = utils.availability_to_dict(self.sched_df)
        self.test_params = utils.ModelParams(
            availability=self.availability,
            shifts=self.shifts,
            min_shifts=1,
            max_shifts=6,
            shift_min=5,
            shift_max=16,
            requires_manager=True,
            allow_isolated_days_off=False,
            max_consecutive_shifts=6
        )
        
    # Check that initial schedule created is the right size
    def test_initial_sched(self):
<<<<<<< HEAD
        self.assertEqual(len(self.sched_df), self.num_employees)

    # Check that CQM created has the right number of variables
    def test_cqm(self):
        cqm = employee_scheduling.build_cqm(**asdict(self.test_params))

        self.assertEqual(len(cqm.variables),
                         self.num_employees * len(self.shifts))

    # Check that NL assignments variable is the correct shape
    def test_nl(self):
        _, assignments = employee_scheduling.build_nl(**asdict(self.test_params))
=======
        num_employees = 12

        sched_df = display_initial_schedule(num_employees, 6)[0].data

        self.assertEqual(len(sched_df), num_employees)

    # Check that CQM created has the right number of variables
    def test_cqm(self):
        num_employees = 12
        shift_forecast = [9, 8, 8, 8, 8, 8, 9, 9, 8, 8, 8, 8, 8, 9]

        sched_df = display_initial_schedule(num_employees, 6)[0].data
        shifts = list(sched_df[0].keys())
        shifts.remove("Employee")
        availability = utils.availability_to_dict(sched_df)

        cqm = employee_scheduling.build_cqm(
            availability, shifts, 5, 10, shift_forecast, False, 6, 6
        )
>>>>>>> df534b37

        self.assertEqual(assignments.shape(),
                        (self.num_employees, len(self.shifts)))

    def test_samples_cqm(self):
        shifts = [str(i + 1) for i in range(5)]
        shift_forecast = [5] * 14

        # Make every employee available for every shift
        availability = {
            "A-Mgr": [1] * 5,
            "B-Mgr": [1] * 5,
            "C": [1] * 5,
            "D": [1] * 5,
            "E": [1] * 5,
            "E-Tr": [1] * 5,
        }

<<<<<<< HEAD
        test_params = utils.ModelParams(
            availability=availability,
            shifts=shifts,
            min_shifts=1,
            max_shifts=6,
            shift_min=5,
            shift_max=16,
            requires_manager=True,
            allow_isolated_days_off=False,
            max_consecutive_shifts=6
        )
=======
        cqm = employee_scheduling.build_cqm(availability, shifts, 1, 6, shift_forecast, False, 6, 0)
>>>>>>> df534b37

        cqm = employee_scheduling.build_cqm(**asdict(test_params))

        feasible_sample = {
            "A-Mgr_1": 0.0,
            "A-Mgr_2": 0.0,
            "A-Mgr_3": 1.0,
            "A-Mgr_4": 1.0,
            "A-Mgr_5": 1.0,
            "B-Mgr_1": 1.0,
            "B-Mgr_2": 1.0,
            "B-Mgr_3": 0.0,
            "B-Mgr_4": 0.0,
            "B-Mgr_5": 0.0,
            "C_1": 1.0,
            "C_2": 1.0,
            "C_3": 1.0,
            "C_4": 1.0,
            "C_5": 1.0,
            "D_1": 1.0,
            "D_2": 1.0,
            "D_3": 1.0,
            "D_4": 1.0,
            "D_5": 1.0,
            "E-Tr_1": 1.0,
            "E-Tr_2": 1.0,
            "E-Tr_3": 1.0,
            "E-Tr_4": 1.0,
            "E-Tr_5": 1.0,
            "E_1": 1.0,
            "E_2": 1.0,
            "E_3": 1.0,
            "E_4": 1.0,
            "E_5": 1.0,
        }

        infeasible_sample = {
            "A-Mgr_1": 1.0,
            "A-Mgr_2": 1.0,
            "A-Mgr_3": 1.0,
            "A-Mgr_4": 1.0,
            "A-Mgr_5": 1.0,
            "B-Mgr_1": 1.0,
            "B-Mgr_2": 1.0,
            "B-Mgr_3": 1.0,
            "B-Mgr_4": 1.0,
            "B-Mgr_5": 1.0,
            "C_1": 1.0,
            "C_2": 1.0,
            "C_3": 1.0,
            "C_4": 1.0,
            "C_5": 1.0,
            "D_1": 1.0,
            "D_2": 1.0,
            "D_3": 1.0,
            "D_4": 1.0,
            "D_5": 1.0,
            "E-Tr_1": 1.0,
            "E-Tr_2": 1.0,
            "E-Tr_3": 1.0,
            "E-Tr_4": 1.0,
            "E-Tr_5": 1.0,
            "E_1": 1.0,
            "E_2": 1.0,
            "E_3": 1.0,
            "E_4": 1.0,
            "E_5": 1.0,
        }

        self.assertTrue(cqm.check_feasible(feasible_sample))
        self.assertFalse(cqm.check_feasible(infeasible_sample))

    def test_states_nl(self):
        shifts = [str(i + 1) for i in range(5)]

        # Make every employee available for every shift
        availability = {
            "A-Mgr": [1] * 5,
            "B-Mgr": [1] * 5,
            "C": [1] * 5,
            "D": [1] * 5,
            "E": [1] * 5,
            "E-Tr": [1] * 5,
        }

        test_params = utils.ModelParams(
            availability=availability,
            shifts=shifts,
            min_shifts=1,
            max_shifts=6,
            shift_min=5,
            shift_max=16,
            requires_manager=True,
            allow_isolated_days_off=False,
            max_consecutive_shifts=6
        )

        model, assignments = employee_scheduling.build_nl(**asdict(test_params))

        if not model.is_locked():
            model.lock()

        # Resize model states
        model.states.resize(2)

        feasible_state = [
            [0, 0, 1, 1, 1], # A-Mgr
            [1, 1, 0, 0, 0], # B-Mgr
            [1, 1, 1, 1, 1], # C
            [1, 1, 1, 1, 1], # D
            [1, 1, 1, 1, 1], # E
            [1, 1, 1, 1, 1]  # E-Tr
        ]

        # Infeasible: multiple managers scheduled for the same shift
        infeasible_state = [
            [1, 1, 1, 1, 1], # A-Mgr
            [1, 1, 1, 1, 1], # B-Mgr
            [1, 1, 1, 1, 1], # C
            [1, 1, 1, 1, 1], # D
            [1, 1, 1, 1, 1], # E
            [1, 1, 1, 1, 1]  # E-Tr
        ]

        # Assign feasible state to index 0
        assignments.set_state(0, feasible_state)
        # Assign infeasible state to index 1
        assignments.set_state(1, infeasible_state)

        constraints_0 = [int(c.state(0)) for c in model.iter_constraints()]
        constraints_1 = [int(c.state(1)) for c in model.iter_constraints()]

        self.assertEqual(len(constraints_0), sum(constraints_0))
        self.assertGreater(len(constraints_1), sum(constraints_1))

    def test_build_from_sample(self):
        employees = ["A-Mgr", "B-Mgr", "C", "D", "E", "E-Tr"]

        # Make every employee available for every shift
        availability = {
            "A-Mgr": [1] * 14,
            "B-Mgr": [1] * 14,
            "C": [1] * 14,
            "D": [1] * 14,
            "E": [1] * 14,
            "E-Tr": [1] * 14,
        }

        sample = {
            "A-Mgr_1": 0.0,
            "A-Mgr_2": 0.0,
            "A-Mgr_3": 1.0,
            "A-Mgr_4": 1.0,
            "A-Mgr_5": 1.0,
            "B-Mgr_1": 1.0,
            "B-Mgr_2": 1.0,
            "B-Mgr_3": 0.0,
            "B-Mgr_4": 0.0,
            "B-Mgr_5": 0.0,
            "C_1": 1.0,
            "C_2": 1.0,
            "C_3": 1.0,
            "C_4": 1.0,
            "C_5": 1.0,
            "D_1": 1.0,
            "D_2": 1.0,
            "D_3": 1.0,
            "D_4": 1.0,
            "D_5": 1.0,
            "E-Tr_1": 1.0,
            "E-Tr_2": 1.0,
            "E-Tr_3": 1.0,
            "E-Tr_4": 1.0,
            "E-Tr_5": 1.0,
            "E_1": 1.0,
            "E_2": 1.0,
            "E_3": 1.0,
            "E_4": 1.0,
            "E_5": 1.0,
        }

        disp_datatable = utils.display_schedule(
            utils.build_schedule_from_sample(sample, employees),
            availability,
        )

        # This should verify we don't have any issues in the object created for display from a sample
        self.assertEqual(type(disp_datatable), dash_table.DataTable)

    def test_build_from_state(self):
        employees = ["A-Mgr", "B-Mgr", "C", "D", "E", "E-Tr"]
        shifts = [str(i+1) for i in range(14)]

        # Make every employee available for every shift
        availability = {
            "A-Mgr": [1] * 14,
            "B-Mgr": [1] * 14,
            "C": [1] * 14,
            "D": [1] * 14,
            "E": [1] * 14,
            "E-Tr": [1] * 14,
        }

        state = asarray([
            # Give managers alternating shifts
            [i % 2 for i in range(14)],
            [(i+1) % 2 for i in range(14)],
            [1 for _ in range(14)],
            [1 for _ in range(14)],
            [1 for _ in range(14)],
            [1 for _ in range(14)],
        ])

        disp_datatable = utils.display_schedule(
            utils.build_schedule_from_state(state, employees, shifts),
            availability
        )

        self.assertIsInstance(disp_datatable, dash_table.DataTable)<|MERGE_RESOLUTION|>--- conflicted
+++ resolved
@@ -26,7 +26,7 @@
     # Initialize shared data for tests
     def setUp(self):
         self.num_employees = 12
-        self.sched_df = disp_initial_sched(self.num_employees, None)[0].data
+        self.sched_df = display_initial_schedule(self.num_employees, None)[0].data
         self.shifts =list(self.sched_df[0].keys())
         self.shifts.remove("Employee")
         self.availability = utils.availability_to_dict(self.sched_df)
@@ -44,7 +44,6 @@
         
     # Check that initial schedule created is the right size
     def test_initial_sched(self):
-<<<<<<< HEAD
         self.assertEqual(len(self.sched_df), self.num_employees)
 
     # Check that CQM created has the right number of variables
@@ -57,27 +56,6 @@
     # Check that NL assignments variable is the correct shape
     def test_nl(self):
         _, assignments = employee_scheduling.build_nl(**asdict(self.test_params))
-=======
-        num_employees = 12
-
-        sched_df = display_initial_schedule(num_employees, 6)[0].data
-
-        self.assertEqual(len(sched_df), num_employees)
-
-    # Check that CQM created has the right number of variables
-    def test_cqm(self):
-        num_employees = 12
-        shift_forecast = [9, 8, 8, 8, 8, 8, 9, 9, 8, 8, 8, 8, 8, 9]
-
-        sched_df = display_initial_schedule(num_employees, 6)[0].data
-        shifts = list(sched_df[0].keys())
-        shifts.remove("Employee")
-        availability = utils.availability_to_dict(sched_df)
-
-        cqm = employee_scheduling.build_cqm(
-            availability, shifts, 5, 10, shift_forecast, False, 6, 6
-        )
->>>>>>> df534b37
 
         self.assertEqual(assignments.shape(),
                         (self.num_employees, len(self.shifts)))
@@ -96,7 +74,6 @@
             "E-Tr": [1] * 5,
         }
 
-<<<<<<< HEAD
         test_params = utils.ModelParams(
             availability=availability,
             shifts=shifts,
@@ -108,9 +85,6 @@
             allow_isolated_days_off=False,
             max_consecutive_shifts=6
         )
-=======
-        cqm = employee_scheduling.build_cqm(availability, shifts, 1, 6, shift_forecast, False, 6, 0)
->>>>>>> df534b37
 
         cqm = employee_scheduling.build_cqm(**asdict(test_params))
 
